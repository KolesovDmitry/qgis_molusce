--- conflicted
+++ resolved
@@ -428,7 +428,7 @@
     self.analyst.processFinished.disconnect(self.changeMapDone)
     self.analyst.processFinished.disconnect(self.workThread.quit)
     self.analyst = None
-    self.__restoreProgressState()
+    self.restoreProgressState()
 
   def startSimulation(self):
     if not utils.checkInputRasters(self.inputs):
@@ -502,7 +502,7 @@
     self.simulator.processFinished.disconnect(self.simulationDone)
     self.simulator.processFinished.disconnect(self.workThread.quit)
     self.simulator = None
-    self.__restoreProgressState()
+    self.restoreProgressState()
 
   def startValidation(self):
     try:
@@ -549,7 +549,6 @@
 
     self.valCanvas.draw()
 
-<<<<<<< HEAD
   def simulationDone(self):
     if self.chkRiskFunction.isChecked():
       if not self.leRiskFunctionPath.text().isEmpty():
@@ -573,14 +572,13 @@
         self.logMessage(self.tr("Output path for simulated risk map is not set. Skipping this step"))
 
     self.workThread.started.disconnect(self.simulator.simN)
-    self.simulator.rangeChanged.disconnect(self.__setProgressRange)
-    self.simulator.updateProgress.disconnect(self.__showProgress)
+    self.simulator.rangeChanged.disconnect(self.setProgressRange)
+    self.simulator.updateProgress.disconnect(self.showProgress)
     self.simulator.processFinished.disconnect(self.simulationDone)
     self.simulator.processFinished.disconnect(self.workThread.quit)
     self.simulator = None
-    self.__restoreProgressState()
-=======
->>>>>>> a698dd76
+    self.restoreProgressState()
+
 
   def tabChanged(self, index):
     if (index >0) and (not (utils.checkFactors(self.inputs) and utils.checkInputRasters(self.inputs))):
@@ -832,7 +830,7 @@
   def showProgress(self):
     self.progressBar.setValue(self.progressBar.value() + 1)
 
-  def __restoreProgressState(self):
+  def restoreProgressState(self):
     self.progressBar.setFormat("%p%")
     self.progressBar.setRange(0, 1)
     self.progressBar.setValue(0)
